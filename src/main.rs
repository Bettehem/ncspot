extern crate crossbeam_channel;
extern crate cursive;
extern crate failure;
extern crate futures;
extern crate librespot;
extern crate rspotify;
extern crate tokio_core;
extern crate unicode_width;

#[macro_use]
extern crate serde_derive;
extern crate serde;
extern crate toml;

#[macro_use]
extern crate log;
extern crate env_logger;

use std::env;
use std::fs::OpenOptions;
use std::io::prelude::*;
use std::path::PathBuf;
use std::process;
use std::sync::Arc;
use std::sync::Mutex;

use cursive::event::Key;
use cursive::traits::{Identifiable, View};
use cursive::view::{Selector, ScrollStrategy};
use cursive::views::*;
use cursive::Cursive;

mod config;
mod events;
mod queue;
mod spotify;
mod theme;
mod track;
mod ui;
mod commands;

use events::{Event, EventManager};
use spotify::PlayerEvent;
<<<<<<< HEAD
use ui::playlist::PlaylistEvent;
use commands::{CommandManager};
=======
>>>>>>> 392e3efb

fn init_logger(content: TextContent, write_to_file: bool) {
    let mut builder = env_logger::Builder::from_default_env();
    {
        builder
            .format(move |_, record| {
                let mut buffer = content.clone();
                let line = format!("[{}] {}\n", record.level(), record.args());
                buffer.append(line.clone());

                if write_to_file {
                    let mut file = OpenOptions::new()
                        .create(true)
                        .write(true)
                        .append(true)
                        .open("ncspot.log")
                        .unwrap();
                    if let Err(e) = writeln!(file, "{}", line) {
                        eprintln!("Couldn't write to file: {}", e);
                    }
                }
                Ok(())
            })
            .init();
    }
}

fn register_keybinding<E: Into<cursive::event::Event>, S: Into<String>>(
    cursive: &mut Cursive,
    ev: &EventManager,
    event: E,
    command: S
) {
    let ev = ev.clone();
    let cmd = command.into();
    cursive.add_global_callback(event, move |_s| {
        ev.send(Event::Command(cmd.clone()));
    });
}

fn main() {
    std::env::set_var("RUST_LOG", "ncspot=trace");
    std::env::set_var("RUST_BACKTRACE", "full");

    // Things here may cause the process to abort; we must do them before creating curses windows
    // otherwise the error message will not be seen by a user
    let path = match env::var_os("HOME") {
        None => {
            eprintln!("$HOME not set");
            process::exit(1);
        }
        Some(path) => PathBuf::from(format!("{0}/.config/ncspot", path.into_string().unwrap())),
    };

    let cfg: config::Config = {
        let contents = std::fs::read_to_string(&path).unwrap_or_else(|_| {
            eprintln!("Cannot read config file from {}", path.to_str().unwrap());
            eprintln!(
                "Expected a config file with this format:\n{}",
                toml::to_string_pretty(&config::Config::default()).unwrap()
            );
            process::exit(1)
        });
        toml::from_str(&contents).unwrap_or_else(|e| {
            eprintln!("{}", e);
            process::exit(1)
        })
    };

    let logbuf = TextContent::new("Welcome to ncspot\n");
    let logview = TextView::new_with_content(logbuf.clone());
    init_logger(logbuf, false);

    let mut cursive = Cursive::default();
    cursive.set_theme(theme::default());

    let event_manager = EventManager::new(cursive.cb_sink().clone());
    let mut cmd_manager = CommandManager::new();

    let spotify = Arc::new(spotify::Spotify::new(
        event_manager.clone(),
        cfg.username,
        cfg.password,
        config::CLIENT_ID.to_string(),
    ));

    let queue = Arc::new(Mutex::new(queue::Queue::new(
        event_manager.clone(),
        spotify.clone(),
    )));

    let search = ui::search::SearchView::new(spotify.clone(), queue.clone());

    let mut playlists =
        ui::playlist::PlaylistView::new(event_manager.clone(), queue.clone(), spotify.clone());

    let mut queueview = ui::queue::QueueView::new(queue.clone());

    let logview_scroller = ScrollView::new(logview).scroll_strategy(ScrollStrategy::StickToBottom);

    let status = ui::statusbar::StatusBar::new(queue.clone(), spotify.clone());

    let mut layout = ui::layout::Layout::new(status)
        .view("search", search.view.with_id("search"), "Search")
        .view("log", logview_scroller, "Log")
        .view("playlists", playlists.view.take().unwrap(), "Playlists")
        .view("queue", queueview.view.take().unwrap(), "Queue");

    cursive.add_global_callback(':', move |s| {
        s.call_on_id("main", |v: &mut ui::layout::Layout| {
            v.enable_cmdline();
        });
    });

    {
        let ev = event_manager.clone();
        layout.cmdline.set_on_submit(move |s, cmd| {
            s.call_on_id("main", |v: &mut ui::layout::Layout| {
                v.clear_cmdline();
                ev.send(Event::Command(cmd.to_string()[1..].to_string()));
            });
        });
    }

    cursive.add_fullscreen_layer(layout.with_id("main"));

    // Register commands
    cmd_manager.register("quit", vec!["q", "x"], Box::new(move |s, _args| {
        s.quit();
        Ok(None)
    }));

    {
        let queue = queue.clone();
        cmd_manager.register("toggleplayback", vec!["toggleplay", "toggle", "play", "pause"], Box::new(move |_s, _args| {
            queue.lock().expect("could not lock queue").toggleplayback();
            Ok(None)
        }));
    }

    {
        let queue = queue.clone();
        cmd_manager.register("stop", Vec::new(), Box::new(move |_s, _args| {
            queue.lock().expect("could not lock queue").stop();
            Ok(None)
        }));
    }

    {
        let queue = queue.clone();
        cmd_manager.register("next", Vec::new(), Box::new(move |_s, _args| {
            queue.lock().expect("could not lock queue").next();
            Ok(None)
        }));
    }

    {
        let queue = queue.clone();
        cmd_manager.register("clear", Vec::new(), Box::new(move |_s, _args| {
            queue.lock().expect("could not lock queue").clear();
            Ok(None)
        }));
    }

<<<<<<< HEAD
    {
        let ev = event_manager.clone();
        cmd_manager.register("queue", Vec::new(), Box::new(move |s, _args| {
            s.call_on_id("main", |v: &mut ui::layout::Layout| {
                v.set_view("queue");
            });
            ev.send(Event::Queue(QueueEvent::Show));
            Ok(None)
        }));
=======
    let search = ui::search::SearchView::new(spotify.clone(), queue.clone());

    let mut playlists =
        ui::playlist::PlaylistView::new(event_manager.clone(), queue.clone(), spotify.clone());

    let mut queueview = ui::queue::QueueView::new(queue.clone());

    let logview_scroller = ScrollView::new(logview).scroll_strategy(ScrollStrategy::StickToBottom);

    let status = ui::statusbar::StatusBar::new(queue.clone(), spotify.clone());

    let layout = ui::layout::Layout::new(status, &event_manager)
        .view("search", BoxView::with_full_height(search.view), "Search")
        .view("log", logview_scroller, "Log")
        .view("playlists", playlists.view.take().unwrap(), "Playlists")
        .view("queue", queueview.view.take().unwrap(), "Queue");

    cursive.add_fullscreen_layer(layout.with_id("main"));

    {
        cursive.add_global_callback(Key::F1, move |s| {
            s.call_on_id("main", |v: &mut ui::layout::Layout| {
                v.set_view("queue");
            });
        });
>>>>>>> 392e3efb
    }

    cmd_manager.register("search", Vec::new(), Box::new(move |s, args| {
        s.call_on_id("main", |v: &mut ui::layout::Layout| {
            v.set_view("search");
        });
        s.call_on_id("search", |v: &mut LinearLayout| {
            v.focus_view(&Selector::Id("search_edit")).unwrap();
        });
        if args.len() >= 1 {
            s.call_on_id("search_edit", |v: &mut EditView| {
                v.set_content(args.join(" "));
            });
        }
        Ok(None)
    }));

    {
<<<<<<< HEAD
        let ev = event_manager.clone();
        cmd_manager.register("playlists", vec!["lists"], Box::new(move |s, _args| {
            s.call_on_id("main", |v: &mut ui::layout::Layout| {
                v.set_view("playlists");
            });
            ev.send(Event::Playlist(PlaylistEvent::Show));
            Ok(None)
        }));
=======
        cursive.add_global_callback(Key::F3, move |s| {
            s.call_on_id("main", |v: &mut ui::layout::Layout| {
                v.set_view("playlists");
            });
        });
>>>>>>> 392e3efb
    }

    cmd_manager.register("log", Vec::new(), Box::new(move |s, _args| {
        s.call_on_id("main", |v: &mut ui::layout::Layout| {
            v.set_view("log");
        });
        Ok(None)
    }));

    register_keybinding(&mut cursive, &event_manager, 'q', "quit");
    register_keybinding(&mut cursive, &event_manager, 'P', "toggle");
    register_keybinding(&mut cursive, &event_manager, 'S', "stop");
    register_keybinding(&mut cursive, &event_manager, '>', "next");
    register_keybinding(&mut cursive, &event_manager, 'c', "clear");

    register_keybinding(&mut cursive, &event_manager, Key::F1, "queue");
    register_keybinding(&mut cursive, &event_manager, Key::F2, "search");
    register_keybinding(&mut cursive, &event_manager, Key::F3, "playlists");
    register_keybinding(&mut cursive, &event_manager, Key::F9, "log");

    // cursive event loop
    while cursive.is_running() {
        cursive.step();
        for event in event_manager.msg_iter() {
            trace!("event received");
            match event {
                Event::Player(state) => {
                    if state == PlayerEvent::FinishedTrack {
                        queue.lock().expect("could not lock queue").next();
                    }
                    spotify.update_status(state);
                },
                Event::Playlist(event) => playlists.handle_ev(&mut cursive, event),
<<<<<<< HEAD
                Event::Command(cmd) => {
                    // TODO: handle non-error output as well
                    if let Err(e) = cmd_manager.handle(&mut cursive, cmd) {
                        cursive.call_on_id("main", |v: &mut ui::layout::Layout| {
                            v.set_error(e);
                        });
                    }
=======
                Event::ScreenChange(name) => match name.as_ref() {
                    "playlists" => playlists.repopulate(&mut cursive),
                    "queue" => queueview.repopulate(&mut cursive),
                    _ => (),
>>>>>>> 392e3efb
                },
            }
        }
    }
}<|MERGE_RESOLUTION|>--- conflicted
+++ resolved
@@ -26,10 +26,11 @@
 
 use cursive::event::Key;
 use cursive::traits::{Identifiable, View};
-use cursive::view::{Selector, ScrollStrategy};
+use cursive::view::{ScrollStrategy, Selector};
 use cursive::views::*;
 use cursive::Cursive;
 
+mod commands;
 mod config;
 mod events;
 mod queue;
@@ -37,15 +38,10 @@
 mod theme;
 mod track;
 mod ui;
-mod commands;
-
+
+use commands::CommandManager;
 use events::{Event, EventManager};
 use spotify::PlayerEvent;
-<<<<<<< HEAD
-use ui::playlist::PlaylistEvent;
-use commands::{CommandManager};
-=======
->>>>>>> 392e3efb
 
 fn init_logger(content: TextContent, write_to_file: bool) {
     let mut builder = env_logger::Builder::from_default_env();
@@ -77,7 +73,7 @@
     cursive: &mut Cursive,
     ev: &EventManager,
     event: E,
-    command: S
+    command: S,
 ) {
     let ev = ev.clone();
     let cmd = command.into();
@@ -148,7 +144,7 @@
 
     let status = ui::statusbar::StatusBar::new(queue.clone(), spotify.clone());
 
-    let mut layout = ui::layout::Layout::new(status)
+    let mut layout = ui::layout::Layout::new(status, &event_manager)
         .view("search", search.view.with_id("search"), "Search")
         .view("log", logview_scroller, "Log")
         .view("playlists", playlists.view.take().unwrap(), "Playlists")
@@ -173,72 +169,75 @@
     cursive.add_fullscreen_layer(layout.with_id("main"));
 
     // Register commands
-    cmd_manager.register("quit", vec!["q", "x"], Box::new(move |s, _args| {
-        s.quit();
-        Ok(None)
-    }));
+    cmd_manager.register(
+        "quit",
+        vec!["q", "x"],
+        Box::new(move |s, _args| {
+            s.quit();
+            Ok(None)
+        }),
+    );
 
     {
         let queue = queue.clone();
-        cmd_manager.register("toggleplayback", vec!["toggleplay", "toggle", "play", "pause"], Box::new(move |_s, _args| {
-            queue.lock().expect("could not lock queue").toggleplayback();
-            Ok(None)
-        }));
+        cmd_manager.register(
+            "toggleplayback",
+            vec!["toggleplay", "toggle", "play", "pause"],
+            Box::new(move |_s, _args| {
+                queue.lock().expect("could not lock queue").toggleplayback();
+                Ok(None)
+            }),
+        );
     }
 
     {
         let queue = queue.clone();
-        cmd_manager.register("stop", Vec::new(), Box::new(move |_s, _args| {
-            queue.lock().expect("could not lock queue").stop();
-            Ok(None)
-        }));
+        cmd_manager.register(
+            "stop",
+            Vec::new(),
+            Box::new(move |_s, _args| {
+                queue.lock().expect("could not lock queue").stop();
+                Ok(None)
+            }),
+        );
     }
 
     {
         let queue = queue.clone();
-        cmd_manager.register("next", Vec::new(), Box::new(move |_s, _args| {
-            queue.lock().expect("could not lock queue").next();
-            Ok(None)
-        }));
+        cmd_manager.register(
+            "next",
+            Vec::new(),
+            Box::new(move |_s, _args| {
+                queue.lock().expect("could not lock queue").next();
+                Ok(None)
+            }),
+        );
     }
 
     {
         let queue = queue.clone();
-        cmd_manager.register("clear", Vec::new(), Box::new(move |_s, _args| {
-            queue.lock().expect("could not lock queue").clear();
-            Ok(None)
-        }));
-    }
-
-<<<<<<< HEAD
-    {
-        let ev = event_manager.clone();
-        cmd_manager.register("queue", Vec::new(), Box::new(move |s, _args| {
-            s.call_on_id("main", |v: &mut ui::layout::Layout| {
-                v.set_view("queue");
-            });
-            ev.send(Event::Queue(QueueEvent::Show));
-            Ok(None)
-        }));
-=======
-    let search = ui::search::SearchView::new(spotify.clone(), queue.clone());
-
-    let mut playlists =
-        ui::playlist::PlaylistView::new(event_manager.clone(), queue.clone(), spotify.clone());
-
-    let mut queueview = ui::queue::QueueView::new(queue.clone());
-
-    let logview_scroller = ScrollView::new(logview).scroll_strategy(ScrollStrategy::StickToBottom);
-
-    let status = ui::statusbar::StatusBar::new(queue.clone(), spotify.clone());
-
-    let layout = ui::layout::Layout::new(status, &event_manager)
-        .view("search", BoxView::with_full_height(search.view), "Search")
-        .view("log", logview_scroller, "Log")
-        .view("playlists", playlists.view.take().unwrap(), "Playlists")
-        .view("queue", queueview.view.take().unwrap(), "Queue");
-
-    cursive.add_fullscreen_layer(layout.with_id("main"));
+        cmd_manager.register(
+            "clear",
+            Vec::new(),
+            Box::new(move |_s, _args| {
+                queue.lock().expect("could not lock queue").clear();
+                Ok(None)
+            }),
+        );
+    }
+
+    {
+        cmd_manager.register(
+            "queue",
+            Vec::new(),
+            Box::new(move |s, _args| {
+                s.call_on_id("main", |v: &mut ui::layout::Layout| {
+                    v.set_view("queue");
+                });
+                Ok(None)
+            }),
+        );
+    }
 
     {
         cursive.add_global_callback(Key::F1, move |s| {
@@ -246,49 +245,50 @@
                 v.set_view("queue");
             });
         });
->>>>>>> 392e3efb
-    }
-
-    cmd_manager.register("search", Vec::new(), Box::new(move |s, args| {
-        s.call_on_id("main", |v: &mut ui::layout::Layout| {
-            v.set_view("search");
-        });
-        s.call_on_id("search", |v: &mut LinearLayout| {
-            v.focus_view(&Selector::Id("search_edit")).unwrap();
-        });
-        if args.len() >= 1 {
-            s.call_on_id("search_edit", |v: &mut EditView| {
-                v.set_content(args.join(" "));
-            });
-        }
-        Ok(None)
-    }));
-
-    {
-<<<<<<< HEAD
-        let ev = event_manager.clone();
-        cmd_manager.register("playlists", vec!["lists"], Box::new(move |s, _args| {
+    }
+
+    cmd_manager.register(
+        "search",
+        Vec::new(),
+        Box::new(move |s, args| {
             s.call_on_id("main", |v: &mut ui::layout::Layout| {
-                v.set_view("playlists");
-            });
-            ev.send(Event::Playlist(PlaylistEvent::Show));
+                v.set_view("search");
+            });
+            s.call_on_id("search", |v: &mut LinearLayout| {
+                v.focus_view(&Selector::Id("search_edit")).unwrap();
+            });
+            if args.len() >= 1 {
+                s.call_on_id("search_edit", |v: &mut EditView| {
+                    v.set_content(args.join(" "));
+                });
+            }
             Ok(None)
-        }));
-=======
-        cursive.add_global_callback(Key::F3, move |s| {
+        }),
+    );
+
+    {
+        cmd_manager.register(
+            "playlists",
+            vec!["lists"],
+            Box::new(move |s, _args| {
+                s.call_on_id("main", |v: &mut ui::layout::Layout| {
+                    v.set_view("playlists");
+                });
+                Ok(None)
+            }),
+        );
+    }
+
+    cmd_manager.register(
+        "log",
+        Vec::new(),
+        Box::new(move |s, _args| {
             s.call_on_id("main", |v: &mut ui::layout::Layout| {
-                v.set_view("playlists");
-            });
-        });
->>>>>>> 392e3efb
-    }
-
-    cmd_manager.register("log", Vec::new(), Box::new(move |s, _args| {
-        s.call_on_id("main", |v: &mut ui::layout::Layout| {
-            v.set_view("log");
-        });
-        Ok(None)
-    }));
+                v.set_view("log");
+            });
+            Ok(None)
+        }),
+    );
 
     register_keybinding(&mut cursive, &event_manager, 'q', "quit");
     register_keybinding(&mut cursive, &event_manager, 'P', "toggle");
@@ -312,9 +312,8 @@
                         queue.lock().expect("could not lock queue").next();
                     }
                     spotify.update_status(state);
-                },
+                }
                 Event::Playlist(event) => playlists.handle_ev(&mut cursive, event),
-<<<<<<< HEAD
                 Event::Command(cmd) => {
                     // TODO: handle non-error output as well
                     if let Err(e) = cmd_manager.handle(&mut cursive, cmd) {
@@ -322,12 +321,11 @@
                             v.set_error(e);
                         });
                     }
-=======
+                }
                 Event::ScreenChange(name) => match name.as_ref() {
                     "playlists" => playlists.repopulate(&mut cursive),
                     "queue" => queueview.repopulate(&mut cursive),
                     _ => (),
->>>>>>> 392e3efb
                 },
             }
         }
