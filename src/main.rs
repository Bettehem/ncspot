--- conflicted
+++ resolved
@@ -31,8 +31,8 @@
 use std::sync::Arc;
 use std::thread;
 
-use cursive::traits::{Identifiable};
-use cursive::view::{ScrollStrategy};
+use cursive::traits::Identifiable;
+use cursive::view::ScrollStrategy;
 use cursive::views::*;
 use cursive::Cursive;
 
@@ -44,8 +44,8 @@
 mod spotify;
 mod theme;
 mod track;
+mod traits;
 mod ui;
-mod traits;
 
 #[cfg(feature = "mpris")]
 mod mpris;
@@ -126,10 +126,7 @@
         config::CLIENT_ID.to_string(),
     ));
 
-    let queue = Arc::new(queue::Queue::new(
-        event_manager.clone(),
-        spotify.clone(),
-    ));
+    let queue = Arc::new(queue::Queue::new(event_manager.clone(), spotify.clone()));
 
     #[cfg(feature = "mpris")]
     let mpris_manager = Arc::new(mpris::MprisManager::new(spotify.clone(), queue.clone()));
@@ -153,11 +150,7 @@
         });
     }
 
-<<<<<<< HEAD
-    let mut playlists_view = ui::playlists::PlaylistView::new(&playlists, queue.clone());
-=======
-    let playlistsview = ui::playlist::PlaylistView::new(&playlists, queue.clone());
->>>>>>> fb837464
+    let playlistsview = ui::playlists::PlaylistView::new(&playlists, queue.clone());
 
     let queueview = ui::queue::QueueView::new(queue.clone());
 
